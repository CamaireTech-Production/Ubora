--- conflicted
+++ resolved
@@ -9,13 +9,8 @@
   deleteDoc,
   updateDoc,
   doc,
-<<<<<<< HEAD
-  serverTimestamp
-=======
-  updateDoc,
   serverTimestamp,
   Timestamp
->>>>>>> caeac6db
 } from 'firebase/firestore';
 import { db } from '../firebaseConfig';
 import { Form, FormEntry, User } from '../types';
